stages:
    - build
    - unittest
    - inversion

gcc:
  stage: build
  before_script:
<<<<<<< HEAD
    - SCAI_ROOT=/data14/software/scai_lama/build_dev
    - GPI_ROOT=/data14/software/SOFI++/build_master
=======
    - SCAI_ROOT=/home/tmetz/lama/build_g++-7 
    - GPI_ROOT=/data14/software/SOFI++/build_dev_g++-7.3/
>>>>>>> f5aceec4
    - echo "LAMA Version:" && file ${SCAI_ROOT}/lib/libscai_lama.so | sed 's/.*libscai_lama\.so\.\([0-9]*\.[0-9]*\.[0.9]*\).*/\1/g'
  script:
    - echo "g++ Version:" && g++ --version
    - cd build/ && make prog && make utest && make itest
  artifacts:
    when: on_success
    expire_in: 30 min
    paths:
    - build/bin/

unittest-gcc:
  stage: unittest
  script:
    - cd par/    
    - ./../build/bin/Test_unit

    
acoustic2D-gcc:
  stage: inversion
  script:
    - OMP_NUM_THREADS=1
    - cd par/
    - mpirun -np 4 ./../build/bin/IFOS "ci/configuration_ci.2D.acoustic.txt"
    - ./../build/bin/Test_integration "ci/configuration_ci.2D.acoustic.txt"

<|MERGE_RESOLUTION|>--- conflicted
+++ resolved
@@ -6,13 +6,8 @@
 gcc:
   stage: build
   before_script:
-<<<<<<< HEAD
-    - SCAI_ROOT=/data14/software/scai_lama/build_dev
-    - GPI_ROOT=/data14/software/SOFI++/build_master
-=======
     - SCAI_ROOT=/home/tmetz/lama/build_g++-7 
     - GPI_ROOT=/data14/software/SOFI++/build_dev_g++-7.3/
->>>>>>> f5aceec4
     - echo "LAMA Version:" && file ${SCAI_ROOT}/lib/libscai_lama.so | sed 's/.*libscai_lama\.so\.\([0-9]*\.[0-9]*\.[0.9]*\).*/\1/g'
   script:
     - echo "g++ Version:" && g++ --version
