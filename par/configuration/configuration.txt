# Input file IFOS
# The format has to be name=value (without any white spaces)
# Use the hashtag "#" for comments

# Type of forward simulation
dimension=2D              # Dimension: 2D or 3D
equationType=acoustic     # Type of wave equation: acoustic, elastic, visco

# define spatial sampling: number of grid points in direction
NX=100                    # horizontal 1
NY=100                    # depth
NZ=1                    # horizontal 2

# define Partitioning
UseCubePartitioning=1     # 1=ON, 0=OFF
ProcNX=2                  # Number of processes in X direction
ProcNY=2                  # Number of processes in Y direction
ProcNZ=1                  # Number of processes in Z direction

# distance between two grid points
DH=50                     # in meter

# define temporal sampling
DT=2.0e-03                # temporal sampling in seconds
T=2                       # total simulation time in seconds 

# define order of spatial FD operator
spatialFDorder=2          # possible values 2, 4, 6, 8, 10 and 12

# define material parameter
ModelRead=0               # 1=Model will be read from file, 0=generated on the fly
ModelWrite=0              # 1=Model will be written to disk, 0=not
ModelFilename=model/model # The ending vp.mtx, vs.mtx and density.mtx will be added automatically. 
ModelParametrisation=2    # 1=Module, 2=Velocity

# parallel input-output
PartitionedIn=0           # 1=Read files parallel, 0=serial 
PartitionedOut=0          # 1=Write files parallel, 0=serial

# Apply the free surface condition
FreeSurface=0             # 1=ON, 0=OFF

# Damping Boundary
DampingBoundary=1         # 1=ON, 0=OFF
DampingBoundaryType=1     # Type of damping boundary: 1=ABS 2=CPML
BoundaryWidth=10          # Width of damping boundary in grid points
DampingCoeff=8.0          # Damping coefficient 
VMaxCPML=3500.0           # Maximum velocity of the CPML
CenterFrequencyCPML=5.0   # Center frequency inside the boundaries
NPower=4.0
KMaxCPML=1.0
    
# Viscoelastic modelling
numRelaxationMechanisms=0 # Number of relaxation mechanisms 
relaxationFrequency=0     # Relaxation frequency

# generate homogeneous model
velocityP=3500            # P-wave velocity in meter per seconds
velocityS=0               # S-wave velocity in meter per seconds
rho=2000                  # Density in kilo gramms per cubic meter
tauP=0.0                  # Tau value for P-waves
tauS=0.0                  # Tau value for S-waves

# Acquisition
SourceFilename=acquisition/sources.mtx         # location of source file
ReceiverFilename=acquisition/receiver.mtx      # location of receiver file
SeismogramFilename=seismograms/seismogram      # target location of seismogram
SeismogramFormat=1                             # 1=MTX, 2=SU
NormalizeTraces=0                              # 1=Normalize Traces of the Seismogram, 0=Not Normalized
runSimultaneousShots=0
runForward=0

#----------------------#
# Inversion Parameters #
#---------------------#
FieldSeisName=ci/rectangle.true        # location/basename of input seismograms
WriteGradientPerShot=0                 # Write Gradient for Single Shots 1=Yes 0=No
GradientFilename=gradients/grad        # location/basename of output gradients
LogFilename=logs/steplengthSearch.log  # target location of log file
#
MaxIterations=20                       # maximum number of inversion itertions
<<<<<<< HEAD
MaxStepCalc=4                          # maximum number of calculations to find a proper (steplength, misfit) pair
misfitType=L2                          # type of misfit (L2, etc.) 
=======

SteplengthInit=0.03                    # starting steplength
MaxStepCalc=4                          # maximum number of calculations to find a proper (steplength, misfit) pair

# Tapers
SourceTaperRadius=20    # Circular source taper: Radius in gridpoints
ReceiverTaperRadius=20  # Circular receiver taper: Radius in gridpoints

>>>>>>> 5d15e992
<|MERGE_RESOLUTION|>--- conflicted
+++ resolved
@@ -72,18 +72,14 @@
 
 #----------------------#
 # Inversion Parameters #
-#---------------------#
+#----------------------#
 FieldSeisName=ci/rectangle.true        # location/basename of input seismograms
 WriteGradientPerShot=0                 # Write Gradient for Single Shots 1=Yes 0=No
 GradientFilename=gradients/grad        # location/basename of output gradients
 LogFilename=logs/steplengthSearch.log  # target location of log file
 #
-MaxIterations=20                       # maximum number of inversion itertions
-<<<<<<< HEAD
-MaxStepCalc=4                          # maximum number of calculations to find a proper (steplength, misfit) pair
+MaxIterations=20                       # maximum number of inversion iterations
 misfitType=L2                          # type of misfit (L2, etc.) 
-=======
-
 SteplengthInit=0.03                    # starting steplength
 MaxStepCalc=4                          # maximum number of calculations to find a proper (steplength, misfit) pair
 
@@ -91,4 +87,3 @@
 SourceTaperRadius=20    # Circular source taper: Radius in gridpoints
 ReceiverTaperRadius=20  # Circular receiver taper: Radius in gridpoints
 
->>>>>>> 5d15e992
