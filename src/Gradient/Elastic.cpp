--- conflicted
+++ resolved
@@ -10,12 +10,8 @@
 template <typename ValueType>
 KITGPI::Gradient::Elastic<ValueType>::Elastic(scai::hmemo::ContextPtr ctx, scai::dmemo::DistributionPtr dist)
 {
-<<<<<<< HEAD
     equationType = "elastic";
-    init(ctx, dist,0.0, 0.0, 0.0);
-=======
     init(ctx, dist, 0.0, 0.0, 0.0);
->>>>>>> 60e0b192
 }
 
 /*! \brief Initialisation with zeros
@@ -28,6 +24,7 @@
 {
     init(ctx, dist, 0.0, 0.0, 0.0);
 }
+
 
 /*! \brief Initialisation that is generating a homogeneous model
  *
@@ -46,6 +43,7 @@
     this->initParameterisation(density, ctx, dist, rho);
 }
 
+
 //! \brief Copy constructor
 template <typename ValueType>
 KITGPI::Gradient::Elastic<ValueType>::Elastic(const Elastic &rhs)
@@ -78,6 +76,7 @@
         std::string filenamedensity = filename + ".density.mtx";
         this->writeParameterisation(density, filenamedensity, partitionedOut);
     }
+    
 };
 
 /*! \brief Get equationType (elastic)
@@ -303,6 +302,7 @@
     lhs.setVelocityS(temp);
     temp = lhs.getDensity() - rhs.getDensity();
     lhs.setDensity(temp);
+    
 };
 
 /*! \brief function for scaling the gradients with the model parameter 
