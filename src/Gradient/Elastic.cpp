--- conflicted
+++ resolved
@@ -329,22 +329,6 @@
     scai::lama::DenseVector<ValueType> gradLambda;
     scai::lama::DenseVector<ValueType> gradMu;
     scai::lama::DenseVector<ValueType> temp;
-<<<<<<< HEAD
-    
-    gradLambda = model.getVelocityP();
-    gradLambda *= model.getVelocityP();
-    temp = model.getVelocityS();
-    temp *= model.getVelocityS();
-    gradLambda-=temp;
-    gradLambda*=gradLambda;
-    gradLambda*=model.getDensity();
-    gradLambda*=model.getDensity();
-    gradLambda*=4;
-    gradLambda=1/gradLambda;
-    Common::replaceInvalid<ValueType>(gradLambda,0.0);
-    
-    gradLambda *= correlatedWavefields.getNormalStressSum();
-=======
     scai::lama::DenseVector<ValueType> temp2;
     scai::lama::DenseVector<ValueType> lambda;
     scai::lama::DenseVector<ValueType> mu;
@@ -366,39 +350,12 @@
     gradLambda = scai::lama::pow(gradLambda, -2);
 
     gradLambda *= correlatedWavefields.getXcorrLambda();
->>>>>>> d01d156d
     gradLambda *= -DT;
+    Common::replaceInvalid<ValueType>(gradLambda,0.0);
 
     scai::hmemo::ContextPtr ctx = gradLambda.getContextPtr();
     scai::dmemo::DistributionPtr dist = gradLambda.getDistributionPtr();
 
-<<<<<<< HEAD
-    if ((workflow.getInvertForVs()) || (workflow.getInvertForDensity())){
-	  gradMu=gradLambda;
- 
-	  temp = model.getVelocityS();
-      temp *= model.getVelocityS();
-	  temp *= model.getDensity();
-	  temp *= temp;
-	  temp*=4;
-	  temp = 1/temp;
-          Common::replaceInvalid<ValueType>(temp,0.0);
-	  temp *= correlatedWavefields.getNormalStressDiff();
-	  temp *= -DT;
-	  
-	  gradMu += temp;
-	
-	  temp = model.getVelocityS();
-      temp *= model.getVelocityS();
-	  temp *= model.getDensity();
-	  temp *= temp;
-	  temp = 1/temp;
-          Common::replaceInvalid<ValueType>(temp,0.0);
-	  temp *= correlatedWavefields.getShearStress();
-	  temp *= -DT;
-	  
-	  gradMu += temp;
-=======
     if ((workflow.getInvertForVs()) || (workflow.getInvertForDensity())) {
         //(N*lambda^2+4mu*lambda)/(2mu^2(N*lambda+2mu)^2)
 
@@ -437,7 +394,8 @@
         gradMu -= temp2;
 
         gradMu *= DT;
->>>>>>> d01d156d
+        Common::replaceInvalid<ValueType>(gradMu,0.0);
+
     }
 
     // vp, vs , rho gradients
