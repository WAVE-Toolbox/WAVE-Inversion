--- conflicted
+++ resolved
@@ -129,7 +129,6 @@
     }
 }
 
-<<<<<<< HEAD
 /*! \brief Get numDimension (2)
  */
 template <typename ValueType>
@@ -146,15 +145,5 @@
     return (equationType);
 }
 
-//! \brief Not valid in the 2D elastic case
-template <typename ValueType>
-scai::lama::DenseVector<ValueType> const &KITGPI::ZeroLagXcorr::ZeroLagXcorr2Delastic<ValueType>::getP() const
-{
-    COMMON_THROWEXCEPTION("There is no p wavefield in the 2D elastic case.");
-    return (P);
-}
-
-=======
->>>>>>> 60e0b192
 template class KITGPI::ZeroLagXcorr::ZeroLagXcorr2Delastic<float>;
 template class KITGPI::ZeroLagXcorr::ZeroLagXcorr2Delastic<double>;