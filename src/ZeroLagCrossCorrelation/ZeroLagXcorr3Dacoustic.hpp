--- conflicted
+++ resolved
@@ -37,22 +37,14 @@
 
             void update(Wavefields::Wavefields<ValueType> &forwardWavefield, Wavefields::Wavefields<ValueType> &adjointWavefield, KITGPI::Workflow::Workflow<ValueType> const &workflow) override;
 
-<<<<<<< HEAD
             int getNumDimension();
             std::string getEquationType();
             
-            /* Getter routines for non-required wavefields: Will throw an error */
-            scai::lama::DenseVector<ValueType> const &getShearStress() const override;
-            scai::lama::DenseVector<ValueType> const &getNormalStressDiff() const override;
-            scai::lama::DenseVector<ValueType> const &getNormalStressSum() const override;
-	    
-=======
             /* Getter routines for non-required wavefields: Will throw an error */
             scai::lama::DenseVector<ValueType> const &getXcorrMuA() const override;
             scai::lama::DenseVector<ValueType> const &getXcorrMuB() const override;
             scai::lama::DenseVector<ValueType> const &getXcorrMuC() const override;
 
->>>>>>> 60e0b192
             scai::hmemo::ContextPtr getContextPtr() override;
 
             void init(scai::hmemo::ContextPtr ctx, scai::dmemo::DistributionPtr dist, KITGPI::Workflow::Workflow<ValueType> const &workflow) override;
@@ -61,13 +53,10 @@
             void writeSnapshot(scai::IndexType t, KITGPI::Workflow::Workflow<ValueType> const &workflow);
 
           private:
-<<<<<<< HEAD
 	    
             using ZeroLagXcorr<ValueType>::numDimension;
             using ZeroLagXcorr<ValueType>::equationType; 
               
-=======
->>>>>>> 60e0b192
             /* required wavefields */
             using ZeroLagXcorr<ValueType>::xcorrRho;
             using ZeroLagXcorr<ValueType>::xcorrLambda;
