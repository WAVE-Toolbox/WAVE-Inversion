--- conflicted
+++ resolved
@@ -41,22 +41,14 @@
 
             virtual void update(Wavefields::Wavefields<ValueType> &forwardWavefield, Wavefields::Wavefields<ValueType> &adjointWavefield, KITGPI::Workflow::Workflow<ValueType> const &workflow) = 0;
 
-<<<<<<< HEAD
             virtual int getNumDimension() = 0;
             virtual std::string getEquationType() = 0;
-            
-            virtual scai::lama::DenseVector<ValueType> const &getVSum() const;
-            virtual scai::lama::DenseVector<ValueType> const &getP() const;
-            virtual scai::lama::DenseVector<ValueType> const &getShearStress() const;
-            virtual scai::lama::DenseVector<ValueType> const &getNormalStressDiff() const;
-            virtual scai::lama::DenseVector<ValueType> const &getNormalStressSum() const;
-=======
+
             scai::lama::DenseVector<ValueType> const &getXcorrRho() const;
             scai::lama::DenseVector<ValueType> const &getXcorrLambda() const;
             virtual scai::lama::DenseVector<ValueType> const &getXcorrMuA() const;
             virtual scai::lama::DenseVector<ValueType> const &getXcorrMuB() const;
             virtual scai::lama::DenseVector<ValueType> const &getXcorrMuC() const;
->>>>>>> 60e0b192
 
             //! Declare getter variable for context pointer
             virtual scai::hmemo::ContextPtr getContextPtr() = 0;
@@ -71,23 +63,15 @@
             void initWavefield(scai::lama::DenseVector<ValueType> &vector, scai::hmemo::ContextPtr ctx, scai::dmemo::DistributionPtr dist);
             void writeWavefield(scai::lama::DenseVector<ValueType> &vector, std::string vectorName, std::string type, scai::IndexType t);
 
-<<<<<<< HEAD
             int numDimension;
             std::string equationType; 
-            
-            scai::lama::DenseVector<ValueType> ShearStress;      //!< (sum of) correlated shear stresses
-            scai::lama::DenseVector<ValueType> NormalStressDiff; //!<correlated difference of normal stress components  2D: (sxxF-syyF)*(sxxB-syyB)
-            scai::lama::DenseVector<ValueType> NormalStressSum;  //!<correlated sum        of normal stress components  2D: (sxxF+syyF)*(sxxB+syyB)
-            scai::lama::DenseVector<ValueType> VSum;             //!< sum of the correlated velocity wavefields sum_i (viF*viB)
-            scai::lama::DenseVector<ValueType> P;                //!< correlated pressure Wavefield
-=======
+
             scai::lama::DenseVector<ValueType> xcorrMuA; //!< correlated Wavefields for the Mu gradient
             scai::lama::DenseVector<ValueType> xcorrMuB; //!< correlated Wavefields for the Mu gradient
             scai::lama::DenseVector<ValueType> xcorrMuC; //!< correlated Wavefields for the Mu gradient
 
             scai::lama::DenseVector<ValueType> xcorrRho;    //!< correlated Wavefields for the rho gradient
             scai::lama::DenseVector<ValueType> xcorrLambda; //!< correlated Wavefields for the lambda gradient
->>>>>>> 60e0b192
         };
     }
 }