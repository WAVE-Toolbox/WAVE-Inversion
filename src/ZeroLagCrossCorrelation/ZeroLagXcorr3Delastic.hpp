--- conflicted
+++ resolved
@@ -35,17 +35,10 @@
 
             void resetXcorr(KITGPI::Workflow::Workflow<ValueType> const &workflow) override;
 
-<<<<<<< HEAD
-            void update(Wavefields::Wavefields<ValueType> &/*forwardWavefield*/, Wavefields::Wavefields<ValueType> &/*adjointWavefield*/, KITGPI::Workflow::Workflow<ValueType> const &/*workflow*/) override{COMMON_THROWEXCEPTION("elastic convolution is not implemented yet.")};
+            void update(Wavefields::Wavefields<ValueType> &forwardWavefield, Wavefields::Wavefields<ValueType> &adjointWavefield, KITGPI::Workflow::Workflow<ValueType> const &workflow) override;
 
             int getNumDimension();
             std::string getEquationType();
-            
-            /* Getter routines for non-required wavefields: Will throw an error */
-            scai::lama::DenseVector<ValueType> const &getP() const override;
-=======
-            void update(Wavefields::Wavefields<ValueType> &forwardWavefield, Wavefields::Wavefields<ValueType> &adjointWavefield, KITGPI::Workflow::Workflow<ValueType> const &workflow) override;
->>>>>>> 60e0b192
 
             scai::hmemo::ContextPtr getContextPtr() override;
 
