#include "ZeroLagXcorr3Delastic.hpp"

using namespace scai;

/*! \brief Returns hmemo::ContextPtr from this wavefields
 */
template <typename ValueType>
scai::hmemo::ContextPtr KITGPI::ZeroLagXcorr::ZeroLagXcorr3Delastic<ValueType>::getContextPtr()
{
    return (xcorrRho.getContextPtr());
}

/*! \brief Constructor which will set context, allocate and set the wavefields to zero.
 *
 * Initialisation of 3D elastic wavefields
 *
 \param ctx Context
 \param dist Distribution
 */
template <typename ValueType>
KITGPI::ZeroLagXcorr::ZeroLagXcorr3Delastic<ValueType>::ZeroLagXcorr3Delastic(scai::hmemo::ContextPtr ctx, scai::dmemo::DistributionPtr dist, KITGPI::Workflow::Workflow<ValueType> const &workflow)
{
    equationType="elastic"; 
    numDimension=3;
    init(ctx, dist, workflow);
}

template <typename ValueType>
void KITGPI::ZeroLagXcorr::ZeroLagXcorr3Delastic<ValueType>::init(scai::hmemo::ContextPtr ctx, scai::dmemo::DistributionPtr dist, KITGPI::Workflow::Workflow<ValueType> const &workflow)
{
    if (workflow.getInvertForDensity())
        this->initWavefield(xcorrRho, ctx, dist);

    if ((workflow.getInvertForVp()) || (workflow.getInvertForVs()) || (workflow.getInvertForDensity()))
        this->initWavefield(xcorrLambda, ctx, dist);

    if ((workflow.getInvertForVs()) || (workflow.getInvertForDensity())) {
        this->initWavefield(xcorrMuA, ctx, dist);
        this->initWavefield(xcorrMuB, ctx, dist);
        this->initWavefield(xcorrMuC, ctx, dist);
    }
}

/*! \brief override Methode tor write Wavefield Snapshot to file
 *
 *
 \param type Type of the Seismogram
 \param t Current Timestep
 */
template <typename ValueType>
void KITGPI::ZeroLagXcorr::ZeroLagXcorr3Delastic<ValueType>::write(std::string type, IndexType t, KITGPI::Workflow::Workflow<ValueType> const & /*workflow*/)
{
    this->writeWavefield(xcorrRho, "xcorrRho", type, t);
    COMMON_THROWEXCEPTION("3Delastic convolution is not implemented yet.");
}

/*! \brief Wrapper Function to Write Snapshot of the Wavefield
 *
 *
 \param t Current Timestep
 */
template <typename ValueType>
void KITGPI::ZeroLagXcorr::ZeroLagXcorr3Delastic<ValueType>::writeSnapshot(IndexType t, KITGPI::Workflow::Workflow<ValueType> const &workflow)
{
    write(type, t, workflow);
}

/*! \brief Set all wavefields to zero.
 */
template <typename ValueType>
void KITGPI::ZeroLagXcorr::ZeroLagXcorr3Delastic<ValueType>::resetXcorr(KITGPI::Workflow::Workflow<ValueType> const &workflow)
{
    if (workflow.getInvertForDensity())
        this->resetWavefield(xcorrRho);

    if ((workflow.getInvertForVs()) || (workflow.getInvertForDensity())) {
        this->resetWavefield(xcorrMuA);
        this->resetWavefield(xcorrMuB);
        this->resetWavefield(xcorrMuC);
    }

    if ((workflow.getInvertForVp()) || (workflow.getInvertForVs()) || (workflow.getInvertForDensity())) {
        this->resetWavefield(xcorrLambda);
    }
}

<<<<<<< HEAD
/*! \brief Get numDimension (3)
 */
template <typename ValueType>
int KITGPI::ZeroLagXcorr::ZeroLagXcorr3Delastic<ValueType>::getNumDimension()
{
    return (numDimension);
}

/*! \brief Get equationType (elastic)
 */
template <typename ValueType>
std::string KITGPI::ZeroLagXcorr::ZeroLagXcorr3Delastic<ValueType>::getEquationType()
{
    return (equationType);
}

//! \brief Not valid in the 3D elastic case
=======
/*! \brief function to update the result of the zero lag cross-correlation for per timestep 
 */
>>>>>>> 60e0b192
template <typename ValueType>
void KITGPI::ZeroLagXcorr::ZeroLagXcorr3Delastic<ValueType>::update(Wavefields::Wavefields<ValueType> &forwardWavefield, Wavefields::Wavefields<ValueType> &adjointWavefield, KITGPI::Workflow::Workflow<ValueType> const &workflow)
{
    //temporary wavefields allocated for every timestep (might be inefficient)
    lama::DenseVector<ValueType> temp1;
    lama::DenseVector<ValueType> temp2;

    if ((workflow.getInvertForVp()) || (workflow.getInvertForVs()) || (workflow.getInvertForDensity())) {
        temp1 = forwardWavefield.getRefSxx() + forwardWavefield.getRefSyy();
        temp1 += forwardWavefield.getRefSzz();
        temp2 = adjointWavefield.getRefSxx() + adjointWavefield.getRefSyy();
        temp2 += adjointWavefield.getRefSzz();
        temp1 *= temp2;
        xcorrLambda += temp1;
    }

    if ((workflow.getInvertForVs()) || (workflow.getInvertForDensity())) {
        temp1 = forwardWavefield.getRefSxx();
        temp1 *= adjointWavefield.getRefSxx();
        xcorrMuA += temp1;
        temp1 = forwardWavefield.getRefSyy();
        temp1 *= adjointWavefield.getRefSyy();
        xcorrMuA += temp1;
        temp1 = forwardWavefield.getRefSzz();
        temp1 *= adjointWavefield.getRefSzz();
        xcorrMuA += temp1;

        temp1 = forwardWavefield.getRefSyy();
        temp1 += forwardWavefield.getRefSzz();
        temp1 *= adjointWavefield.getRefSxx();
        xcorrMuB += temp1;
        temp1 = forwardWavefield.getRefSxx();
        temp1 += forwardWavefield.getRefSzz();
        temp1 *= adjointWavefield.getRefSyy();
        xcorrMuB += temp1;
        temp1 = forwardWavefield.getRefSxx();
        temp1 += forwardWavefield.getRefSyy();
        temp1 *= adjointWavefield.getRefSzz();
        xcorrMuB += temp1;

        temp1 = forwardWavefield.getRefSxy();
        temp1 *= adjointWavefield.getRefSxy();
        xcorrMuC += temp1;
        temp1 = forwardWavefield.getRefSyz();
        temp1 *= adjointWavefield.getRefSyz();
        xcorrMuC += temp1;
        temp1 = forwardWavefield.getRefSxz();
        temp1 *= adjointWavefield.getRefSxz();
        xcorrMuC += temp1;
    }

    if (workflow.getInvertForDensity()) {
        temp1 = forwardWavefield.getRefVX();
        temp1 *= adjointWavefield.getRefVX();
        xcorrRho += temp1;
        temp1 = forwardWavefield.getRefVY();
        temp1 *= adjointWavefield.getRefVY();
        xcorrRho += temp1;
        temp1 = forwardWavefield.getRefVZ();
        temp1 *= adjointWavefield.getRefVZ();
        xcorrRho += temp1;
    }
}

template class KITGPI::ZeroLagXcorr::ZeroLagXcorr3Delastic<float>;
template class KITGPI::ZeroLagXcorr::ZeroLagXcorr3Delastic<double>;<|MERGE_RESOLUTION|>--- conflicted
+++ resolved
@@ -84,7 +84,6 @@
     }
 }
 
-<<<<<<< HEAD
 /*! \brief Get numDimension (3)
  */
 template <typename ValueType>
@@ -101,11 +100,8 @@
     return (equationType);
 }
 
-//! \brief Not valid in the 3D elastic case
-=======
 /*! \brief function to update the result of the zero lag cross-correlation for per timestep 
  */
->>>>>>> 60e0b192
 template <typename ValueType>
 void KITGPI::ZeroLagXcorr::ZeroLagXcorr3Delastic<ValueType>::update(Wavefields::Wavefields<ValueType> &forwardWavefield, Wavefields::Wavefields<ValueType> &adjointWavefield, KITGPI::Workflow::Workflow<ValueType> const &workflow)
 {
