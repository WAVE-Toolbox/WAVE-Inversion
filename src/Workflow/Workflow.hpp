--- conflicted
+++ resolved
@@ -39,23 +39,15 @@
             bool getInvertForVs() const;
             bool getInvertForDensity() const;
             ValueType getRelativeMisfitChange() const;
+            scai::IndexType getFilterOrder() const;
+            ValueType getLowerCornerFreq() const;
+            ValueType getUpperCornerFreq() const;
             
             int maxStage;
             scai::IndexType workflowStage;
             scai::IndexType iteration;
             scai::IndexType skipCount;
-            
-<<<<<<< HEAD
-            bool invertForVp = false;
-            bool invertForVs = false;
-            bool invertForDensity = false;
-            ValueType relativeMisfitChange = 0.01; 
-            scai::IndexType filterOrder;
-            ValueType lowerCornerFreq;
-            ValueType upperCornerFreq;
-            
-=======
->>>>>>> 5ddf7a13
+
         private:
 
             std::ifstream workflowFile;
@@ -64,7 +56,9 @@
             bool invertForVs;
             bool invertForDensity;
             ValueType relativeMisfitChange; 
-   
+            scai::IndexType filterOrder;
+            ValueType lowerCornerFreq;
+            ValueType upperCornerFreq;
             
         };
     }
