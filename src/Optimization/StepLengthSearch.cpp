#include "StepLengthSearch.hpp"
#include <string>
#include <iomanip>

/*! \brief Find the optimal steplength
 *
 *
 \param solver Forward solver
 \param derivatives Derivatives matrices
 \param receivers Receivers
 \param sources Sources 
 \param model Model for the finite-difference simulation
 \param dist Distribution
 \param config Configuration
 \param scaledGradient Misfit gradient 
 \param steplength_init Initial steplength
 \param currentMisfit Current misfit
 */
template <typename ValueType>
void StepLengthSearch<ValueType>::run(KITGPI::ForwardSolver::ForwardSolver<ValueType> &solver, KITGPI::ForwardSolver::Derivatives::Derivatives<ValueType> &derivatives, KITGPI::Acquisition::Receivers<ValueType> &receivers, KITGPI::Acquisition::Sources<ValueType> &sources, KITGPI::Acquisition::Receivers<ValueType> &receiversTrue, KITGPI::Modelparameter::Modelparameter<ValueType> const &model, scai::dmemo::DistributionPtr dist, KITGPI::Configuration::Configuration config, KITGPI::Gradient::Gradient<ValueType> &scaledGradient, scai::lama::Scalar steplength_init, scai::lama::DenseVector<ValueType> currentMisfit)
{
    double start_t, end_t; /* For timing */
    /* ------------------------------------------- */
    /* Get distribution, communication and context */
    /* ------------------------------------------- */
    scai::dmemo::CommunicatorPtr comm = scai::dmemo::Communicator::getCommunicatorPtr();   // default communicator, set by environment variable SCAI_COMMUNICATOR
    scai::hmemo::ContextPtr ctx = scai::hmemo::Context::getContextPtr();                   // default context, set by environment variable SCAI_CONTEXT   
    std::string dimension = config.get<std::string>("dimension");
    std::string equationType = config.get<std::string>("equationType");
    int testShotStart = config.get<int>("testShotStart");
    int testShotEnd = config.get<int>("testShotEnd");
    int testShotIncr = config.get<int>("testShotIncr");
    
    wavefields = KITGPI::Wavefields::Factory<ValueType>::Create(dimension, equationType);
    wavefields->init(ctx, dist);
    
    KITGPI::Acquisition::Seismogram<ValueType> synthetic(receivers.getSeismogramHandler().getSeismogram(KITGPI::Acquisition::SeismogramType::P));
    
    typename KITGPI::Misfit::Misfit<ValueType>::MisfitPtr dataMisfit(KITGPI::Misfit::Factory<ValueType>::Create(config.get<std::string>("misfitType")));
    
    scai::lama::Scalar misfitTestSum;
    scai::lama::Scalar steplength;
    
    /* ------------------------------------------- */
    /* Set values for step length search           */
    /* ------------------------------------------- */
    stepCalcCount = 1;                                                           // number of forward calculations to find a proper (steplength, misfit) pair
    int maxStepCalc = config.get<int>("maxStepCalc");                            // maximum number of forward calculations to find a proper (steplength, misfit) pair 
    scai::lama::Scalar scalingFactor = config.get<ValueType>("scalingFactor");
    scai::lama::Scalar steplengthMin = config.get<ValueType>("steplengthMin");
    scai::lama::Scalar steplengthMax = config.get<ValueType>("steplengthMax");
    
    /* Save three pairs (steplength, misfit) for the parabolic fit */
    steplengthParabola.allocate(3);
    misfitParabola.allocate(3);
    steplengthParabola.assign(0.0);
    misfitParabola.assign(0.0);

    /* ------------------------------------------------------------------------------------------------------ */
    /* Try to find a second step length which gives a smaller misfit and a third step length which gives again a larger misfit.
       The first step length is zero so the misfit from the gradient calculation can be used to save computation time.
       
       Separate 5 cases: 
       1) misfit 2 < misfit 1 AND misfit 3 > misfit 2: SL = minimum of parabola or SL = SLmax
       2) misfit 2 < misfit 1 AND misfit 3 < misfit 2: SL = SL3 or SL = SLmax 
       3) misfit 2 > misfit 1 AND misfit 3 < misfit 2 AND misfit 3 < misfit 1: SL = SL3 
       4) misfit 2 > misfit 1 AND misfit 3 < misfit 2 AND misfit 3 > misfit 1: SL = very small SL -> not used
       5) misfit 2 > misfit 1 AND misfit 3 > misfit 2: SL = very small SL */
    /* ------------------------------------------------------------------------------------------------------ */
    
    start_t = scai::common::Walltime::get();
    
    step2ok = false; // true if second step length decreases the misfit
    step3ok = false; // true if second step length decreases the misfit AND third step length increases the misfit relative to second step length */
    
    /* --- Save first step length (steplength=0 is used to save computational time) --- */
    misfitTestSum = 0;
    for(IndexType shotNumber = testShotStart ; shotNumber <= testShotEnd; shotNumber+=testShotIncr){
        misfitTestSum += currentMisfit.getValue(shotNumber);
    }
    misfitParabola.setValue(0, misfitTestSum);
   
    /* --- Save second step length (initial step length) in any case --- */
    HOST_PRINT(comm,"\nEstimation of 2nd steplength, forward test run no. " << stepCalcCount << " of maximum " << maxStepCalc <<"\n" );
    misfitTestSum = this->calcMisfit(solver, derivatives, receivers, sources, receiversTrue, model, *wavefields, config, scaledGradient, *dataMisfit, steplength_init);
    steplengthParabola.setValue(1, steplength_init); 
    misfitParabola.setValue(1, misfitTestSum);  
    if ( misfitParabola.getValue(0) > misfitParabola.getValue(1) ){
        step2ok= true;}
    
    /* --- Search for a third step length - case: misfit was DECREASED --- */
    steplength = steplength_init;
    while( step2ok == true && stepCalcCount < maxStepCalc ){
        HOST_PRINT(comm,"\nEstimation of 3rd steplength, forward test run no. " << stepCalcCount + 1 << " of maximum " << maxStepCalc <<"\n" );
        steplength *= scalingFactor;
        misfitTestSum = this->calcMisfit(solver, derivatives, receivers, sources, receiversTrue, model, *wavefields, config, scaledGradient, *dataMisfit, steplength);
        steplengthParabola.setValue(2, steplength); 
        misfitParabola.setValue(2, misfitTestSum);
        if( misfitTestSum > misfitParabola.getValue(1)){
            step3ok= true;
            stepCalcCount += 1;
            break;}
        else{
            stepCalcCount += 1;}
    }
    
    /* --- Search for a third step length - case: misfit was INCREASED  --- */
    steplength = steplength_init;
    while( step2ok == false && stepCalcCount < maxStepCalc ){
        HOST_PRINT(comm,"Estimation of 3rd steplength, forward test run no. " << stepCalcCount +1 << " of maximum " << maxStepCalc << "\n" );
        steplength /= scalingFactor;
        misfitTestSum = this->calcMisfit(solver, derivatives, receivers, sources, receiversTrue, model, *wavefields, config, scaledGradient, *dataMisfit, steplength);
        steplengthParabola.setValue(2, steplength); 
        misfitParabola.setValue(2, misfitTestSum);
        if( misfitTestSum < misfitParabola.getValue(0)){
            step3ok= true;
            stepCalcCount += 1;
            break;}
        else{
            stepCalcCount += 1;}
    }
    
    /* Output of the three test step lengths and the corresponding misfit */
    for (int i = 0; i < 3; i++) {
        HOST_PRINT(comm,"\nSteplength " << i + 1 << ": "<<  steplengthParabola.getValue(i) << ", Corresponding misfit: " << misfitParabola.getValue(i) );
    }
    
    /* Set optimum step length */
    if( step2ok == true && step3ok == true ){
        steplengthOptimum = parabolicFit(steplengthParabola,misfitParabola);
        HOST_PRINT(comm,"\nApply parabolic fit");}
    else if( step2ok == true && step3ok == false ){
        steplengthOptimum = steplengthParabola.getValue(2);}
    else if( step2ok == false && step3ok == true ){
        steplengthOptimum = steplengthParabola.getValue(2);}
    else if( step2ok == false && step3ok == false ){
        steplengthOptimum = steplengthMin;
        HOST_PRINT(comm,"\nVariable steplengthMin used to update the model");}
        
    /* Check if accepted step length is smaller than maximally allowed step length */
    if ( steplengthOptimum > steplengthMax){
        steplengthOptimum = steplengthMax;
        HOST_PRINT(comm,"\nVariable steplengthMax used to update the model");}
        
    HOST_PRINT(comm,"\nOptimum step length: " << steplengthOptimum << "\n");    
        
    end_t = scai::common::Walltime::get();
    HOST_PRINT(comm,"\nFinished step length search in  " << end_t - start_t << " sec.\n\n\n" );

}

/*! \brief Parabolic fit
 *
 *
 \param xValues Vector of three values on the x-axis
 \param xValues Vector of three values on the y-axis
 */
template <typename ValueType>
scai::lama::Scalar StepLengthSearch<ValueType>::parabolicFit(scai::lama::DenseVector<ValueType> const &xValues,scai::lama::DenseVector<ValueType> const &yValues){
	
    SCAI_ASSERT(xValues.size() == 3, "xvalues must contain 3 values!");
    SCAI_ASSERT(yValues.size() == 3, "yvalues must contain 3 values!");    
    scai::lama::Scalar steplengthExtremum;
    scai::lama::DenseMatrix<ValueType> A(3,3);
    scai::lama::DenseMatrix<ValueType> invA;
    scai::lama::DenseVector<ValueType> coeff; // does the size need to be specified?
    scai::lama::DenseVector<ValueType> vectorOnes(3,1,scai::hmemo::Context::getContextPtr());
    scai::lama::DenseVector<ValueType> xValuesPow2 = xValues;
    xValuesPow2 *= xValues;
    
    A.setColumn(xValuesPow2, 0, scai::common::binary::BinaryOp::COPY);
    A.setColumn(xValues, 1, scai::common::binary::BinaryOp::COPY);
    A.setColumn(vectorOnes, 2, scai::common::binary::BinaryOp::COPY);
    invA.invert(A); 
    
    coeff = invA * yValues;       
    steplengthExtremum = - coeff.getValue(1) / (2*coeff.getValue(0));
    
    return steplengthExtremum;
}

/*! \brief Calculate misfit 
 *
 *
 \param solver Forward solver
 \param derivatives Derivatives matrices
 \param receivers Receivers
 \param sources Sources 
 \param model Model for the finite-difference simulation
 \param wavefields Wavefields
 \param config Configuration
 \param scaledGradient Misfit gradient 
 \param steplength Steplength
 */
template <typename ValueType>
scai::lama::Scalar StepLengthSearch<ValueType>::calcMisfit(KITGPI::ForwardSolver::ForwardSolver<ValueType> &solver, KITGPI::ForwardSolver::Derivatives::Derivatives<ValueType> &derivatives, KITGPI::Acquisition::Receivers<ValueType> &receivers, KITGPI::Acquisition::Sources<ValueType> &sources, KITGPI::Acquisition::Receivers<ValueType> &receiversTrue, KITGPI::Modelparameter::Modelparameter<ValueType> const &model, KITGPI::Wavefields::Wavefields<ValueType> &wavefields, KITGPI::Configuration::Configuration config, KITGPI::Gradient::Gradient<ValueType> &scaledGradient, KITGPI::Misfit::Misfit<ValueType> &dataMisfit, scai::lama::Scalar steplength)
{
    
    /* ------------------------------------------- */
    /* Get distribution, communication and context */
    /* ------------------------------------------- */
    scai::dmemo::DistributionPtr dist = wavefields.getRefVX().getDistributionPtr();
    scai::dmemo::CommunicatorPtr comm = scai::dmemo::Communicator::getCommunicatorPtr();   // default communicator, set by environment variable SCAI_COMMUNICATOR
    scai::hmemo::ContextPtr ctx = scai::hmemo::Context::getContextPtr();                   // default context, set by environment variable SCAI_CONTEXT   
        
//     double start_t, end_t; /* For timing */
    IndexType tStart = 0;
    IndexType tEnd = static_cast<IndexType>((config.get<ValueType>("T") / config.get<ValueType>("DT")) + 0.5); 
    std::string equationType = config.get<std::string>("equationType");
    int testShotStart = config.get<int>("testShotStart");
    int testShotEnd = config.get<int>("testShotEnd");
    int testShotIncr = config.get<int>("testShotIncr");
    
    scai::lama::DenseVector<ValueType> misfitTest(sources.getNumShots(), 0, ctx);
    
    // Implement a (virtual) copy constructor in the abstract base class to simplify the following code -> virtual constructor idiom!
    typename KITGPI::Modelparameter::Modelparameter<ValueType>::ModelparameterPtr testmodel(KITGPI::Modelparameter::Factory<ValueType>::Create(equationType));
    *testmodel = model;
    typename KITGPI::Gradient::Gradient<ValueType>::GradientPtr testgradient(KITGPI::Gradient::Factory<ValueType>::Create(equationType));
    *testgradient = scaledGradient;

    /* Update model */   
    *testgradient *= steplength;
    *testmodel -= *testgradient;
        
    testmodel->prepareForModelling(config, ctx, dist, comm); 
    
    // later it should be possible to select only a subset of shots for the step length search
    for (IndexType shotNumber = testShotStart ; shotNumber <= testShotEnd; shotNumber+=testShotIncr) {
        
<<<<<<< HEAD
        wavefields.resetWavefields();
=======
        HOST_PRINT(comm, "\n=============== Shot " << shotNumber + 1 << " of " << sources.getNumShots() << " ===================\n");
        HOST_PRINT(comm, "\n--------------- Start Test Forward -------------------\n");
        
        wavefields.reset();
>>>>>>> bc0afb4c
        sources.init(config, ctx, dist, shotNumber);
        
//         start_t = scai::common::Walltime::get();
        solver.run(receivers, sources, *testmodel, wavefields, derivatives, tStart, tEnd, config.get<ValueType>("DT"));
//         end_t = scai::common::Walltime::get();
//         HOST_PRINT(comm, "Finished time stepping in " << end_t - start_t << " sec.\n\n");
        
        receiversTrue.getSeismogramHandler().readFromFileRaw(config.get<std::string>("FieldSeisName")  + ".shot_" + std::to_string(shotNumber) + ".mtx", 1);
        
        misfitTest.setValue(shotNumber, dataMisfit.calc(receivers, receiversTrue));
        
    }
    
    HOST_PRINT(comm, "\n======== Finished loop over test shots =========");
    HOST_PRINT(comm, "\n================================================\n");
    
    return misfitTest.sum();
            
}

/*! \brief Initialize log-file
 *
 *
 \param comm Communicator
 \param logFilename Name of log-file
 */
template <typename ValueType>
void StepLengthSearch<ValueType>::initLogFile(scai::dmemo::CommunicatorPtr comm, std::string logFilename, std::string misfitType)
{
    int myRank = comm->getRank(); 
    if (myRank == MASTERGPI) {
        logFile.open(logFilename);
        logFile << "# Step length log file  \n";
        logFile << "# Misfit type = " << misfitType << "\n";
        logFile << "# Iteration 0 shows misfit of initial model (only first and last column is meaningful here)\n";
        logFile << "# Iteration | optimum step length | #Forward calculations | step length guess 1 | step length guess 2 | step length guess 3 | misfit of slg1 | misfit of slg2 | misfit of slg3 | final misfit of all shots\n";
        logFile.close();
    } 

}

/*! \brief Append results of steplength search to log-file
 *
 *
 \param comm Communicator
 \param iteration Iteration count
 */
template <typename ValueType>
void StepLengthSearch<ValueType>::appendToLogFile(scai::dmemo::CommunicatorPtr comm, IndexType iteration, std::string logFilename, scai::lama::Scalar misfitSum)
{
    int myRank = comm->getRank(); 
    /* The following temporaries are only necessary because of a problem with LAMA: e.g. steplengthParabola.getValue(0).getValue<ValueType>() produces an error */
    scai::lama::Scalar steplengthParabola0 = steplengthParabola.getValue(0);
    scai::lama::Scalar steplengthParabola1 = steplengthParabola.getValue(1);
    scai::lama::Scalar steplengthParabola2 = steplengthParabola.getValue(2);
    scai::lama::Scalar misfitParabola0 = misfitParabola.getValue(0);
    scai::lama::Scalar misfitParabola1 = misfitParabola.getValue(1);
    scai::lama::Scalar misfitParabola2 = misfitParabola.getValue(2);
    
    if (myRank == MASTERGPI) {
        std::string filename(logFilename);
        logFile.open(filename, std::ios_base::app);
        logFile <<  std::scientific ;
        logFile << std::setw(8) << iteration << std::setw(22) << steplengthOptimum.getValue<ValueType>() << std::setw(18) << stepCalcCount << std::setw(30) << steplengthParabola0.getValue<ValueType>() << std::setw(22) << steplengthParabola1.getValue<ValueType>() << std::setw(22) << steplengthParabola2.getValue<ValueType>() << std::setw(19) << misfitParabola0.getValue<ValueType>() << std::setw(17) << misfitParabola1.getValue<ValueType>() << std::setw(17) << misfitParabola2.getValue<ValueType>() << std::setw(22) << misfitSum.getValue<ValueType>() << "\n" ;
        logFile.close();
    }                             
}

/*! \brief Get optimum steplength
 *
 *
 */
template <typename ValueType>
scai::lama::Scalar const &StepLengthSearch<ValueType>::getSteplength()
{
    return (steplengthOptimum);
}


template class StepLengthSearch<double>;
template class StepLengthSearch<float>;
<|MERGE_RESOLUTION|>--- conflicted
+++ resolved
@@ -228,14 +228,11 @@
     // later it should be possible to select only a subset of shots for the step length search
     for (IndexType shotNumber = testShotStart ; shotNumber <= testShotEnd; shotNumber+=testShotIncr) {
         
-<<<<<<< HEAD
         wavefields.resetWavefields();
-=======
+
         HOST_PRINT(comm, "\n=============== Shot " << shotNumber + 1 << " of " << sources.getNumShots() << " ===================\n");
         HOST_PRINT(comm, "\n--------------- Start Test Forward -------------------\n");
-        
-        wavefields.reset();
->>>>>>> bc0afb4c
+
         sources.init(config, ctx, dist, shotNumber);
         
 //         start_t = scai::common::Walltime::get();
