--- conflicted
+++ resolved
@@ -211,14 +211,9 @@
     /* Gradient taper                          */
     /* --------------------------------------- */
     Preconditioning::SourceReceiverTaper<ValueType> ReceiverTaper;
-<<<<<<< HEAD
-    ReceiverTaper.init(dist, ctx, receivers, config, config.get<IndexType>("SourceTaperRadius"));
-
-=======
     if (!config.get<bool>("useReceiversPerShot"))
-        ReceiverTaper.init(dist,ctx,receivers,config,config.get<IndexType>("receiverTaperRadius"));
+        ReceiverTaper.init(dist, ctx, receivers, config, config.get<IndexType>("receiverTaperRadius"));
     
->>>>>>> f4803b9a
     /* --------------------------------------- */
     /* Gradient preconditioning                */
     /* --------------------------------------- */
