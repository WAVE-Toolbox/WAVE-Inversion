#include <scai/lama.hpp>

#include <scai/common/Settings.hpp>
#include <scai/common/Walltime.hpp>

#include <iostream>

#define _USE_MATH_DEFINES
#include <cmath>

#include <Configuration/Configuration.hpp>
//#include "/home/tmetz/projects/FDSimulation_LAMA//src/Configuration/Configuration.hpp"
#include <Acquisition/Receivers.hpp>
#include <Acquisition/Sources.hpp>

#include <ForwardSolver/ForwardSolver.hpp>

#include <ForwardSolver/Derivatives/DerivativesFactory.hpp>
#include <ForwardSolver/ForwardSolverFactory.hpp>
#include <Modelparameter/ModelparameterFactory.hpp>
#include <Wavefields/WavefieldsFactory.hpp>

#include "Gradient/GradientFactory.hpp"
#include "Optimization/GradientCalculation.hpp"
#include "Optimization/Misfit.hpp"
<<<<<<< HEAD
=======
#include "Gradient/GradientFactory.hpp"
#include "Optimization/StepLengthSearch.hpp"
>>>>>>> 2ef9a455

#include <Common/HostPrint.hpp>
#include <Partitioning/PartitioningCubes.hpp>

using namespace scai;
using namespace KITGPI;

int main(int argc, char *argv[])
{
    typedef double ValueType;
    double start_t, end_t; /* For timing */

    if (argc != 2) {
        std::cout << "\n\nNo configuration file given!\n\n"
                  << std::endl;
        return (2);
    }

    /* --------------------------------------- */
    /* Read configuration from file            */
    /* --------------------------------------- */
    Configuration::Configuration config(argv[1]);

    std::string dimension = config.get<std::string>("dimension");
    std::string equationType = config.get<std::string>("equationType");

    /* --------------------------------------- */
    /* Context and Distribution                */
    /* --------------------------------------- */
    /* inter node communicator */
    dmemo::CommunicatorPtr comm = dmemo::Communicator::getCommunicatorPtr(); // default communicator, set by environment variable SCAI_COMMUNICATOR
    common::Settings::setRank(comm->getNodeRank());
    /* execution context */
    hmemo::ContextPtr ctx = hmemo::Context::getContextPtr(); // default context, set by environment variable SCAI_CONTEXT
    // inter node distribution
    // define the grid topology by sizes NX, NY, and NZ from configuration
    // Attention: LAMA uses row-major indexing while SOFI-3D uses column-major, so switch dimensions, x-dimension has stride 1

    common::Grid3D grid(config.get<IndexType>("NZ"), config.get<IndexType>("NY"), config.get<IndexType>("NX"));
    common::Grid3D procGrid(config.get<IndexType>("ProcNZ"), config.get<IndexType>("ProcNY"), config.get<IndexType>("ProcNX"));
    // distribute the grid onto available processors, topology can be set by environment variable
    dmemo::DistributionPtr dist(new dmemo::GridDistribution(grid, comm, procGrid));

    HOST_PRINT(comm, "\nIFOS" << dimension << " " << equationType << " - LAMA Version\n\n");
    if (comm->getRank() == MASTERGPI) {
        config.print();
    }

    /* --------------------------------------- */
    /* Calculate derivative matrizes           */
    /* --------------------------------------- */
    start_t = common::Walltime::get();
    ForwardSolver::Derivatives::Derivatives<ValueType>::DerivativesPtr derivatives(ForwardSolver::Derivatives::Factory<ValueType>::Create(dimension));
    derivatives->init(dist, ctx, config, comm);
    end_t = common::Walltime::get();
    HOST_PRINT(comm, "Finished initializing matrices in " << end_t - start_t << " sec.\n\n");

    /* --------------------------------------- */
    /* Acquisition geometry                    */
    /* --------------------------------------- */
    Acquisition::Receivers<ValueType> receivers(config, ctx, dist);
    Acquisition::Sources<ValueType> sources(config, ctx, dist);

    /* --------------------------------------- */
    /* Modelparameter                          */
    /* --------------------------------------- */
    Modelparameter::Modelparameter<ValueType>::ModelparameterPtr model(Modelparameter::Factory<ValueType>::Create(equationType));
    // load starting model
    model->init(config, ctx, dist);

    /* --------------------------------------- */
    /* Forward solver                          */
    /* --------------------------------------- */
    IndexType getNT = static_cast<IndexType>((config.get<ValueType>("T") / config.get<ValueType>("DT")) + 0.5);

    ForwardSolver::ForwardSolver<ValueType>::ForwardSolverPtr solver(ForwardSolver::Factory<ValueType>::Create(dimension, equationType));
    solver->prepareBoundaryConditions(config, *derivatives, dist, ctx);

    dmemo::DistributionPtr no_dist_NT(new scai::dmemo::NoDistribution(getNT));

//     lama::GridVector<ValueType> wavefieldStorage;
        
    /* --------------------------------------- */
    /* Objects for inversion                   */
    /* --------------------------------------- */

    Gradient::Gradient<ValueType>::GradientPtr gradient(Gradient::Factory<ValueType>::Create(equationType));
    gradient->init(ctx, dist);

    GradientCalculation<ValueType> gradientCalculation;
    gradientCalculation.allocate(config, dist, no_dist_NT, comm, ctx);
<<<<<<< HEAD

    lama::Scalar steplength = 0.03;
    std::cout << steplength << std::endl;
=======
    Misfit<ValueType> dataMisfit;
    StepLengthSearch<ValueType> SLsearch;
    SLsearch.initLogFile(comm);
    
    lama::Scalar steplength_init = 0.03;
    
>>>>>>> 2ef9a455
    /* --------------------------------------- */
    /*        Loop over iterations             */
    /* --------------------------------------- */
    std::string gradname("gradients/grad");

    IndexType maxiterations = 20;
    if (config.get<bool>("runForward"))
        maxiterations = 1;
    for (IndexType iteration = 0; iteration < maxiterations; iteration++) {
        
	// update model for fd simulation (averaging, inverse Density ...
        model->prepareForModelling(config, ctx, dist, comm);  

        gradientCalculation.calc(*solver, *derivatives, receivers, sources, *model, *gradient, config, iteration, dataMisfit);
         
        HOST_PRINT(comm,"Misfit after iteration " << iteration << ": " << dataMisfit.getMisfitSum(iteration) << "\n\n" );
         
//         abortcriterion.check(dataMisfit);
        if ( (iteration > 0) && (dataMisfit.getMisfitSum(iteration) >= dataMisfit.getMisfitSum(iteration-1)) )
        {
            HOST_PRINT(comm,"Misfit is getting higher after iteration " << iteration << ", last_misfit: " << dataMisfit.getMisfitSum(iteration-1) << "\n\n" );
            break;
<<<<<<< HEAD
        }

        steplength *= 0.95;
        gradient->getVelocityP().writeToFile(gradname + "_vp" + ".It" + std::to_string(iteration) + ".mtx");
        gradient->scale(*model);
        *gradient *= steplength;
        *model -= *gradient;

        model->write((config.get<std::string>("ModelFilename") + ".It" + std::to_string(iteration)), config.get<IndexType>("PartitionedOut"));

=======
        }         

        gradient->getVelocityP().writeToFile(gradname + "_vp" + ".It" + std::to_string(iteration) + ".mtx");
        gradient->scale(*model);
        
        SLsearch.calc(*solver, *derivatives, receivers, sources, *model, dist, config, *gradient, steplength_init, dataMisfit.getMisfitSum(iteration));
        
        *gradient *=SLsearch.getSteplength();
        *model -= *gradient;

        model->write((config.get<std::string>("ModelFilename") + ".It"+std::to_string(iteration)), config.get<IndexType>("PartitionedOut"));

        steplength_init*=0.98; // 0.95 with steplengthMax = 0.1 yields misfit of ~97 
        
        SLsearch.appendToLogFile(comm, iteration);
 
>>>>>>> 2ef9a455
    } //end of loop over iterations
    
    return 0;
}<|MERGE_RESOLUTION|>--- conflicted
+++ resolved
@@ -18,16 +18,14 @@
 #include <ForwardSolver/Derivatives/DerivativesFactory.hpp>
 #include <ForwardSolver/ForwardSolverFactory.hpp>
 #include <Modelparameter/ModelparameterFactory.hpp>
+
 #include <Wavefields/WavefieldsFactory.hpp>
 
 #include "Gradient/GradientFactory.hpp"
 #include "Optimization/GradientCalculation.hpp"
 #include "Optimization/Misfit.hpp"
-<<<<<<< HEAD
-=======
 #include "Gradient/GradientFactory.hpp"
 #include "Optimization/StepLengthSearch.hpp"
->>>>>>> 2ef9a455
 
 #include <Common/HostPrint.hpp>
 #include <Partitioning/PartitioningCubes.hpp>
@@ -108,8 +106,6 @@
 
     dmemo::DistributionPtr no_dist_NT(new scai::dmemo::NoDistribution(getNT));
 
-//     lama::GridVector<ValueType> wavefieldStorage;
-        
     /* --------------------------------------- */
     /* Objects for inversion                   */
     /* --------------------------------------- */
@@ -118,19 +114,14 @@
     gradient->init(ctx, dist);
 
     GradientCalculation<ValueType> gradientCalculation;
-    gradientCalculation.allocate(config, dist, no_dist_NT, comm, ctx);
-<<<<<<< HEAD
-
-    lama::Scalar steplength = 0.03;
-    std::cout << steplength << std::endl;
-=======
     Misfit<ValueType> dataMisfit;
     StepLengthSearch<ValueType> SLsearch;
     SLsearch.initLogFile(comm);
-    
-    lama::Scalar steplength_init = 0.03;
-    
->>>>>>> 2ef9a455
+
+    gradientCalculation.allocate(config, dist, no_dist_NT, comm, ctx);
+
+
+   lama::Scalar steplength_init = 0.03;
     /* --------------------------------------- */
     /*        Loop over iterations             */
     /* --------------------------------------- */
@@ -140,49 +131,36 @@
     if (config.get<bool>("runForward"))
         maxiterations = 1;
     for (IndexType iteration = 0; iteration < maxiterations; iteration++) {
-        
-	// update model for fd simulation (averaging, inverse Density ...
-        model->prepareForModelling(config, ctx, dist, comm);  
+
+        // update model for fd simulation (averaging, inverse Density ...
+        model->prepareForModelling(config, ctx, dist, comm);
 
         gradientCalculation.calc(*solver, *derivatives, receivers, sources, *model, *gradient, config, iteration, dataMisfit);
-         
-        HOST_PRINT(comm,"Misfit after iteration " << iteration << ": " << dataMisfit.getMisfitSum(iteration) << "\n\n" );
-         
-//         abortcriterion.check(dataMisfit);
-        if ( (iteration > 0) && (dataMisfit.getMisfitSum(iteration) >= dataMisfit.getMisfitSum(iteration-1)) )
-        {
-            HOST_PRINT(comm,"Misfit is getting higher after iteration " << iteration << ", last_misfit: " << dataMisfit.getMisfitSum(iteration-1) << "\n\n" );
+
+        HOST_PRINT(comm, "Misfit after iteration " << iteration << ": " << dataMisfit.getMisfitSum(iteration) << "\n\n");
+
+        //         abortcriterion.check(dataMisfit);
+        if ((iteration > 0) && (dataMisfit.getMisfitSum(iteration) >= dataMisfit.getMisfitSum(iteration - 1))) {
+            HOST_PRINT(comm, "Misfit is getting higher after iteration " << iteration << ", last_misfit: " << dataMisfit.getMisfitSum(iteration - 1) << "\n\n");
             break;
-<<<<<<< HEAD
         }
 
-        steplength *= 0.95;
-        gradient->getVelocityP().writeToFile(gradname + "_vp" + ".It" + std::to_string(iteration) + ".mtx");
-        gradient->scale(*model);
-        *gradient *= steplength;
-        *model -= *gradient;
-
-        model->write((config.get<std::string>("ModelFilename") + ".It" + std::to_string(iteration)), config.get<IndexType>("PartitionedOut"));
-
-=======
-        }         
-
-        gradient->getVelocityP().writeToFile(gradname + "_vp" + ".It" + std::to_string(iteration) + ".mtx");
-        gradient->scale(*model);
+      
+	gradient->getVelocityP().writeToFile(gradname + "_vp" + ".It" + std::to_string(iteration) + ".mtx");
+	 gradient->scale(*model);
         
         SLsearch.calc(*solver, *derivatives, receivers, sources, *model, dist, config, *gradient, steplength_init, dataMisfit.getMisfitSum(iteration));
         
         *gradient *=SLsearch.getSteplength();
-        *model -= *gradient;
-
-        model->write((config.get<std::string>("ModelFilename") + ".It"+std::to_string(iteration)), config.get<IndexType>("PartitionedOut"));
+	 *model -= *gradient;
+       
+	
+        model->write((config.get<std::string>("ModelFilename") + ".It" + std::to_string(iteration)), config.get<IndexType>("PartitionedOut"));
 
         steplength_init*=0.98; // 0.95 with steplengthMax = 0.1 yields misfit of ~97 
         
         SLsearch.appendToLogFile(comm, iteration);
  
->>>>>>> 2ef9a455
     } //end of loop over iterations
-    
     return 0;
 }