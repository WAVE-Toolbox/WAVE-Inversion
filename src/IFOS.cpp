--- conflicted
+++ resolved
@@ -18,16 +18,12 @@
 #include <ForwardSolver/Derivatives/DerivativesFactory.hpp>
 #include <ForwardSolver/ForwardSolverFactory.hpp>
 #include <Modelparameter/ModelparameterFactory.hpp>
-
 #include <Wavefields/WavefieldsFactory.hpp>
 
 #include "Optimization/GradientCalculation.hpp"
 #include "Optimization/Misfit.hpp"
-<<<<<<< HEAD
+#include "Gradient/GradientFactory.hpp"
 #include "Optimization/StepLengthSearch.hpp"
-=======
-#include "Gradient/GradientFactory.hpp"
->>>>>>> 7ba332a7
 
 #include <Common/HostPrint.hpp>
 #include <Partitioning/PartitioningCubes.hpp>
@@ -108,6 +104,8 @@
 
     dmemo::DistributionPtr no_dist_NT(new scai::dmemo::NoDistribution(getNT));
 
+//     lama::GridVector<ValueType> wavefieldStorage;
+        
     /* --------------------------------------- */
     /* Objects for inversion                   */
     /* --------------------------------------- */
@@ -117,26 +115,12 @@
 
     GradientCalculation<ValueType> gradientCalculation;
     Misfit<ValueType> dataMisfit;
-<<<<<<< HEAD
     StepLengthSearch<ValueType> SLsearch;
     
-    lama::DenseVector<ValueType> update(dist,ctx);
+    gradientCalculation.allocate(config, dist, no_dist_NT, comm, ctx);
     
-    gradient.allocate(dist, no_dist_NT, comm, ctx);
+    lama::Scalar steplength_init = 0.03;
     
-    lama::DenseVector<ValueType> modelupdate(dist,ctx);
-    
-    lama::Scalar steplength_init=0.03;
-    
-=======
-
-    gradientCalculation.allocate(config, dist, no_dist_NT, comm, ctx);
-
-    
-
-    lama::Scalar steplength = 0.03;
-    std::cout << steplength << std::endl;
->>>>>>> 7ba332a7
     /* --------------------------------------- */
     /*        Loop over iterations             */
     /* --------------------------------------- */
@@ -146,55 +130,33 @@
     if (config.get<bool>("runForward"))
         maxiterations = 1;
     for (IndexType iteration = 0; iteration < maxiterations; iteration++) {
-
-        // update model for fd simulation (averaging, inverse Density ...
-        model->prepareForModelling(config, ctx, dist, comm);
+        
+	// update model for fd simulation (averaging, inverse Density ...
+        model->prepareForModelling(config, ctx, dist, comm);  
 
         gradientCalculation.calc(*solver, *derivatives, receivers, sources, *model, *gradient, config, iteration, dataMisfit);
+         
+        HOST_PRINT(comm,"Misfit after iteration " << iteration << ": " << dataMisfit.getMisfitSum(iteration) << "\n\n" );
+         
+//         abortcriterion.check(dataMisfit);
+        if ( (iteration > 0) && (dataMisfit.getMisfitSum(iteration) >= dataMisfit.getMisfitSum(iteration-1)) )
+        {
+            HOST_PRINT(comm,"Misfit is getting higher after iteration " << iteration << ", last_misfit: " << dataMisfit.getMisfitSum(iteration-1) << "\n\n" );
+            break;
+        }         
 
-        HOST_PRINT(comm, "Misfit after iteration " << iteration << ": " << dataMisfit.getMisfitSum(iteration) << "\n\n");
+	gradient->getVelocityP().writeToFile(gradname + "_vp" + ".It" + std::to_string(iteration) + ".mtx");
+	gradient->scale(*model);
+        
+        SLsearch.calc(*solver, *derivatives, receivers, sources, *model, *wavefields, config, *gradient, steplength_init, dataMisfit.getMisfitSum(iteration));
+        
+         *gradient *=SLsearch.getSteplength();
+	 *model -= *gradient;
 
-        //         abortcriterion.check(dataMisfit);
-        if ((iteration > 0) && (dataMisfit.getMisfitSum(iteration) >= dataMisfit.getMisfitSum(iteration - 1))) {
-            HOST_PRINT(comm, "Misfit is getting higher after iteration " << iteration << ", last_misfit: " << dataMisfit.getMisfitSum(iteration - 1) << "\n\n");
-            break;
-        }
-<<<<<<< HEAD
-          
-//         gradient.grad_vp *= 1 / gradient.grad_vp.max() * (steplength_init);
-//         grad_rho *= 1 / grad_rho.max() * 50;
-
-        update = gradient.grad_vp;
-        update *= 1 / gradient.grad_vp.maxNorm();
-        update *= model->getVelocityP().maxNorm();
-        
-        SLsearch.calc(*solver, *derivatives, receivers, sources, *model, *wavefields, config, update, steplength_init, dataMisfit.getMisfitSum(iteration));
-        
-//         modelupdate = model->getVelocityP() - steplength_init * update;
-        modelupdate = model->getVelocityP() - SLsearch.getSteplength() * update;
-        
-        //  temp-=grad_vp;
-        model->setVelocityP(modelupdate);
-        //  Density -= grad_rho;
-=======
->>>>>>> 7ba332a7
-
-        steplength *= 0.95;
-	gradient->getVelocityP().writeToFile(gradname + "_vp" + ".It" + std::to_string(iteration) + ".mtx");
-	 gradient->scale(*model);
-         *gradient *=steplength;
-	 *model -= *gradient;
-       
-	
-        model->write((config.get<std::string>("ModelFilename") + ".It" + std::to_string(iteration)), config.get<IndexType>("PartitionedOut"));
-
-<<<<<<< HEAD
         model->write((config.get<std::string>("ModelFilename") + ".It"+std::to_string(iteration)), config.get<IndexType>("PartitionedOut"));
 	    
         steplength_init*=0.98; // 0.95 with steplengthMax = 0.1 yields misfit of ~97 
         
-=======
->>>>>>> 7ba332a7
     } //end of loop over iterations
     return 0;
 }