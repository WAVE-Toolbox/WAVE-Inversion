--- conflicted
+++ resolved
@@ -227,24 +227,8 @@
         testmodel->applyThresholds(config);
         
     testmodel->prepareForModelling(config, ctx, dist, comm);
-<<<<<<< HEAD
 
     // later it should be possible to select only a subset of shots for the step length search
-=======
-    
-    Filter::Filter<ValueType> freqFilter;
-    std::string transFcnFmly = "butterworth";
-    if (workflow.getLowerCornerFreq() != 0.0 || workflow.getUpperCornerFreq() != 0.0)
-        freqFilter.init(config.get<ValueType>("DT"), tStepEnd);
-    
-    if (workflow.getLowerCornerFreq() != 0.0 && workflow.getUpperCornerFreq() != 0.0)
-        freqFilter.calc(transFcnFmly, "bp", workflow.getFilterOrder(), workflow.getLowerCornerFreq(), workflow.getUpperCornerFreq());
-    else if (workflow.getLowerCornerFreq() != 0.0 && workflow.getUpperCornerFreq() == 0.0)
-        freqFilter.calc(transFcnFmly, "lp", workflow.getFilterOrder(), workflow.getLowerCornerFreq());
-    else if (workflow.getLowerCornerFreq() == 0.0 && workflow.getUpperCornerFreq() != 0.0)
-        freqFilter.calc(transFcnFmly, "hp", workflow.getFilterOrder(), workflow.getUpperCornerFreq());
-    
->>>>>>> 412211fe
     for (IndexType shotNumber = testShotStart ; shotNumber <= testShotEnd; shotNumber+=testShotIncr) {
         
         wavefields.resetWavefields();
