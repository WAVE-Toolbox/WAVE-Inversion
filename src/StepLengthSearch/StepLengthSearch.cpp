--- conflicted
+++ resolved
@@ -296,10 +296,6 @@
             receivers.getSeismogramHandler().normalize();
             receiversTrue.getSeismogramHandler().normalize();
         }
-<<<<<<< HEAD
-
-=======
->>>>>>> 85506da8
 
         misfitTest.setValue(shotNumber, dataMisfit.calc(receivers, receiversTrue));
     }
